--- conflicted
+++ resolved
@@ -227,12 +227,6 @@
         batch_size, _ = z.shape
         means = self.decode_w_perfectly(w)
 
-<<<<<<< HEAD
-=======
-        # Do this in a loop because scipy.stats.skellam.logpmf doesn't support batched means
-        for i in range(batch_size):
-            means.append(self.decode_w_perfectly(w[i].reshape((1, -1))).squeeze())
->>>>>>> a0068305
         int_noise = ((z - means) / self.noise_scale).astype(int)
         return np.array(
             [skellam.logpmf(int_noise[i], mu1=0.5, mu2=0.5) for i in range(batch_size)]
